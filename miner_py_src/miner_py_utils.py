--- conflicted
+++ resolved
@@ -29,11 +29,8 @@
     QUERY_RAISE_STATEMENT,
     QUERY_TRY_ELSE,
     QUERY_TRY_RETURN,
-<<<<<<< HEAD
     QUERY_EXCEPT_IDENTIFIER,
     QUERY_FINALLY_BLOCK
-=======
->>>>>>> 53a7f48e
 )
 
 from miner_py_src.exceptions import (
@@ -196,12 +193,9 @@
     captures = QUERY_TRY_RETURN.captures(node)
     return len(captures)
 
-<<<<<<< HEAD
 def count_finally(node: Node):
     captures = QUERY_FINALLY_BLOCK.captures(node)
     return len(captures)
-=======
->>>>>>> 53a7f48e
 
 def count_raise(node: Node):
     captures = QUERY_RAISE_STATEMENT.captures(node)
