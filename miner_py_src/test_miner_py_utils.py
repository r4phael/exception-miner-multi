import unittest

from miner_py_utils import (Slices,
<<<<<<< HEAD
                                         check_function_has_except_handler,
                                         check_function_has_nested_try,
                                         count_lines_of_function_body, get_try_slices, 
                                         count_misplaced_bare_raise, count_broad_exception_raised, 
                                         count_try_except_raise, count_raise, count_try_else, count_try_return, count_finally)
=======
                            check_function_has_except_handler,
                            check_function_has_nested_try,
                            count_lines_of_function_body, get_try_slices,
                            count_misplaced_bare_raise, count_broad_exception_raised,
                            count_try_except_raise, count_raise, count_try_else, count_try_return,
                            get_raise_identifiers, get_except_identifiers)
>>>>>>> 53a7f48e
from tree_sitter_lang import QUERY_FUNCTION_DEF, parser


class TestCheckFunctionHasExceptionHandler(unittest.TestCase):
    def test_exception_handler_one_indent_level(self):
        actual_check = check_function_has_except_handler(parser.parse(b"""
def teste():
    try:
        print(a)
    except:
        pass
""").root_node)

        self.assertTrue(actual_check)

    def test_function_without_exception_handler(self):

        actual_check = check_function_has_except_handler(parser.parse(b"""
def teste():
    print(a)""").root_node)

        self.assertFalse(actual_check)


class TestFuncionHasNestedTry(unittest.TestCase):
    def test_nested_try_one_indent_level(self):
        actual_check = check_function_has_nested_try(parser.parse(b"""
def teste():
    try:
        print(a)
        try:
            print(a)
        except:
            pass
    except:
        pass""").root_node)
        self.assertTrue(actual_check)

    def test_function_without_nested_try(self):
        actual_check = check_function_has_nested_try(parser.parse(b"""
def teste():
    try:
        print(a)
    except:
        pass""").root_node)
        self.assertFalse(actual_check)

    def test_nested_try_two_indentation_levels(self):
        actual_check = check_function_has_nested_try(parser.parse(b"""
def teste_nested_try_except():
    a = 1
    b = 2
    b = a
    print(b)
    try:
        c = b
        print(c)
        if True:
            try:
                print('nested')
            except Exception:
                print('falhou')
    except Exception:
        print('falhou')

    print(b)""").root_node)
        self.assertTrue(actual_check)

    def test_function_try_same_indentation(self):
        actual_check = check_function_has_nested_try(parser.parse(b"""
def teste_nested_try_except():
    a = 1
    b = 2
    b = a
    print(b)
    try:
        c = b
        print(c)
    except Exception:
        print('falhou')
    try:
        print('nested')
    except Exception:
        print('falhou')

    print(b)""").root_node)

        self.assertFalse(actual_check)


class TestCountLines(unittest.TestCase):
    def test_count_lines_multiple_function_defs(self):
        tree = parser.parse(b'''
def funct1():
    print("teste")
    return 0

def funct2():
    print("teste1")
    print("teste2")
    return 0
''')
        captures = QUERY_FUNCTION_DEF.captures(tree.root_node)
        second_function = captures[1][0]

        expected = 3
        actual = count_lines_of_function_body(second_function)

        self.assertEqual(actual, expected)

    def test_count_lines_with_string(self):
        tree = parser.parse(b'''def teste_nested_try_except():
    multiline_string = """
    :param n_classes: number of classes
    :param vocab_size: number of words in the vocabulary of the model
    """
    a = 1
    try:
        c = b
        print(c)
    except Exception:
        print('falhou')
    try:
        print('nested')
    except Exception:
        print('falhou')

    print(b)''')

        captures = QUERY_FUNCTION_DEF.captures(tree.root_node)
        function_definition = captures[0][0]

        actual_count = count_lines_of_function_body(function_definition)

        self.assertEqual(actual_count, 16)

    def test_empty_function(self):
        actual_count = count_lines_of_function_body(parser.parse(b'''
def empty():
    pass''').root_node)

        self.assertEqual(actual_count, 1)

    def test_not_utf8_function(self):

        code = r'''
def not_utf8():
    """
    multiline string
    """
    print(f"\x1b]8;id={self._link_id};{self._link}\x1b\\{rendered}\x1b]8;;\x1b\\")'''

        actual_count = count_lines_of_function_body(
            parser.parse(bytes(code, 'utf-8')).root_node)
        self.assertEqual(actual_count, 4)


class TestGetTrySlices(unittest.TestCase):
    def test_get_try_slices(self):
        code = b'''
def teste_nested_try_except():
    print(b)
    try:
        c = b
        print(c)
    except Exception:
        print('falhou')
    try:
        print('nested')
    except Exception:
        print('falhou')

    print(b)'''

        actual = get_try_slices(parser.parse(code).root_node)
        expected = Slices(try_block_start=3, handlers=[(6, 7), (10, 11)])

        self.assertEqual(actual, expected)

    def test_get_try_slices_when_a_file_has_multiple_functions(self):
        code = b'''
def ignore_function_same_file():
    return

def teste_nested_try_except():
    print(b)
    try:
        c = b
        print(c)
    except Exception:
        print('falhou')
    try:
        print('nested')
        print('nested')
    except Exception:
        print('falhou')

    print(b)'''

        captures = QUERY_FUNCTION_DEF.captures(parser.parse(code).root_node)
        second_function, _ = captures[1]

        actual = get_try_slices(second_function)
        expected = Slices(try_block_start=3, handlers=[(6, 7), (11, 12)])

        self.assertEqual(actual, expected)

    def test_get_try_slices_multi_catch(self):
        code = b'''
def teste_nested_try_except():
    print(b)
    try:
        c = b
        print(c)
    except ValueError:
        print('falhou 1')
    except ZeroDivision:
        print('falhou 2')
        print('falhou 2')
    except Exception:
        print('falhou 3')
    print(b)'''

        captures = QUERY_FUNCTION_DEF.captures(parser.parse(code).root_node)
        func_def, _ = captures[0]

        actual = get_try_slices(func_def)
        expected = Slices(try_block_start=3, handlers=[
                          (6, 7), (8, 10), (11, 12)])

        self.assertEqual(actual, expected)


class TestCounters(unittest.TestCase):
    def test_count_misplaced_bare_raise_try_stmt(self):
        code = b'''
def misplaced_bare_raise_try_stmt():
    try:
        raise  # [misplaced-bare-raise]
    except:
        pass'''

        captures = QUERY_FUNCTION_DEF.captures(parser.parse(code).root_node)
        func_def, _ = captures[0]

        actual = count_misplaced_bare_raise(func_def)
        expected = 1

        self.assertEqual(actual, expected)

    def test_count_misplaced_bare_raise_except_stmt(self):
        code = b'''
def foo():
    try:
        print()
    except:
        raise # OK'''

        captures = QUERY_FUNCTION_DEF.captures(parser.parse(code).root_node)
        func_def, _ = captures[0]

        actual = count_misplaced_bare_raise(func_def)
        expected = 0

        self.assertEqual(actual, expected)

    def test_count_misplaced_bare_raise_else(self):
        code = b'''
def foo():
    try:
        print()
    except:
        print()
    else:
        raise # [misplaced-bare-raise]'''

        captures = QUERY_FUNCTION_DEF.captures(parser.parse(code).root_node)
        func_def, _ = captures[0]

        actual = count_misplaced_bare_raise(func_def)
        expected = 1

        self.assertEqual(actual, expected)

    def test_count_misplaced_bare_raise_finally(self):
        code = b'''
def foo():
    try:
        print()
    except:
        print()
    else:
        print()
    finally:
        raise # [misplaced-bare-raise]'''

        captures = QUERY_FUNCTION_DEF.captures(parser.parse(code).root_node)
        func_def, _ = captures[0]

        actual = count_misplaced_bare_raise(func_def)
        expected = 1

        self.assertEqual(actual, expected)

    def test_count_misplaced_bare_raise_root(self):
        code = b'''
def validate_positive(x):
    if x <= 0:
        raise  # [misplaced-bare-raise]'''

        captures = QUERY_FUNCTION_DEF.captures(parser.parse(code).root_node)
        func_def, _ = captures[0]

        actual = count_misplaced_bare_raise(func_def)
        expected = 1

        self.assertEqual(actual, expected)

    def test_count_misplaced_bare_raise_when_not_bare_raise(self):
        code = b'''
def validate_positive(x):
    raise RedirectCycleError("message")
    if cls.server_thread.error:
        raise cls.server_thread.error'''

        captures = QUERY_FUNCTION_DEF.captures(parser.parse(code).root_node)
        func_def, _ = captures[0]

        actual = count_misplaced_bare_raise(func_def)
        expected = 0

        self.assertEqual(actual, expected)

    def test_count_broad_exception_raised_OK(self):
        code = b'''
def test_count_broad_exception_raised():
    if condition1:
        raise RedirectCycleError("message")'''

        captures = QUERY_FUNCTION_DEF.captures(parser.parse(code).root_node)
        func_def, _ = captures[0]

        actual = count_broad_exception_raised(func_def)
        expected = 0

        self.assertEqual(actual, expected)

    def test_count_broad_exception_raised_found(self):
        code = b'''
def test_count_broad_exception_raised():
    if condition1:
        raise Exception("message")  # [broad-exception-raised]
    if len(apple) < length:
        raise Exception("Apple is too small!")  # [broad-exception-raised]'''

        captures = QUERY_FUNCTION_DEF.captures(parser.parse(code).root_node)
        func_def, _ = captures[0]

        actual = count_broad_exception_raised(func_def)
        expected = 2

        self.assertEqual(actual, expected)

    def test_count_try_except_raise_OK(self):
        code = b'''
def test_count_try_except_raise():
    try:
        1 / 0
    except ZeroDivisionError as e:
        raise ValueError("The area of the rectangle cannot be zero") from e'''

        captures = QUERY_FUNCTION_DEF.captures(parser.parse(code).root_node)
        func_def, _ = captures[0]

        actual = count_try_except_raise(func_def)
        expected = 0

        self.assertEqual(actual, expected)

    def test_count_try_except_raise_found(self):
        code = b'''
def test_count_try_except_raise():
    try:
        1 / 0
    except ZeroDivisionError as e:  # [try-except-raise]
        raise'''

        captures = QUERY_FUNCTION_DEF.captures(parser.parse(code).root_node)
        func_def, _ = captures[0]

        actual = count_try_except_raise(func_def)
        expected = 1

        self.assertEqual(actual, expected)

    def test_count_raise(self):
        code = b'''
        def test_count_try_except_raise():
            if x <= 0:
                raise  # [misplaced-bare-raise]
            try:
                1 / 0
            except ZeroDivisionError as e:  # [try-except-raise]
                raise Exception("message")  # [broad-exception-raised]
            '''

        captures = QUERY_FUNCTION_DEF.captures(parser.parse(code).root_node)
        func_def, _ = captures[0]

        actual = count_raise(func_def)
        expected = 2

        self.assertEqual(actual, expected)

    def test_try_else(self):
        code = b"""
        def divide(x, y):
            try:
                # Floor Division : Gives only Fractional
                # Part as Answer
                result = x // y
            except ZeroDivisionError:
                print("Sorry ! You are dividing by zero ")
            
            if x>y :
                print('x is greater than y')
            else:
                print("Nope, x is not greater than y")
            
            try:
                # Floor Division : Gives only Fractional
                # Part as Answer
                result = x // y
            except ZeroDivisionError:
                print("Sorry ! You are dividing by zero ")
            else:
                print("Yeah ! Your answer is :", result)
            finally: 
                # this block is always executed  
                # regardless of exception generation. 
                print('This is always executed')  
                """

        captures = QUERY_FUNCTION_DEF.captures(parser.parse(code).root_node)
        func_def, _ = captures[0]

        actual = count_try_else(func_def)
        expected = 2

        self.assertEqual(actual, expected)

    def test_count_try_return(self):
        code = b'''
            def to_integer(value):
                try:
                    return int(value)
                except ValueError:
                    return None'''

        captures = QUERY_FUNCTION_DEF.captures(parser.parse(code).root_node)
        func_def, _ = captures[0]

        actual = count_try_return(func_def)
        expected = 1

        self.assertEqual(actual, expected)


class TestRaiseQueries(unittest.TestCase):
    def test_get_raise_str_identifiers(self):
        code = b'''
        def teste_func1():
            raise ValueError
            raise ValueErrorF(0)
            raise teste.teste'''

        captures = QUERY_FUNCTION_DEF.captures(parser.parse(code).root_node)
        func_def, _ = captures[0]

        actual = get_raise_identifiers(func_def)
        expected = ['ValueError', 'ValueErrorF']

        self.assertEqual(actual, expected)

<<<<<<< HEAD
        def test_count_try_finally(self):
            code = b'''
            def divide(x, y):
                try:
                    # Floor Division : Gives only Fractional
                    # Part as Answer
                    result = x // y
                except ZeroDivisionError:
                    print("Sorry ! You are dividing by zero ")                
                finally: 
                    # this block is always executed  
                    # regardless of exception generation. 
                    print('This is always executed')  
            '''

            captures = QUERY_FUNCTION_DEF.captures(parser.parse(code).root_node)
            func_def, _ = captures[0]

            actual = count_finally(func_def)
            expected = 1

            self.assertEqual(actual, expected)

=======
class TestExceptQueries(unittest.TestCase):
    def test_get_except_identifiers_tuple(self):
        code = b'''
        def teste_func1():
            try: 
                print()
            except (ValueError, ValueErrorF(0)):
                pass
            except (ValueError2, ValueError3(0)) as e:
                pass'''

        captures = QUERY_FUNCTION_DEF.captures(parser.parse(code).root_node)
        func_def, _ = captures[0]
>>>>>>> 53a7f48e

        actual = get_except_identifiers(func_def)
        expected = ['ValueError', 'ValueErrorF', 'ValueError2', 'ValueError3']

        self.assertEqual(actual, expected)
    
    def test_get_except_identifiers(self):
        code = b'''
        def teste_func1():
            try: 
                print()
            except ValueErrorF:
                pass
            
            try: 
                print()
            except Exception as e:
                pass'''

        captures = QUERY_FUNCTION_DEF.captures(parser.parse(code).root_node)
        func_def, _ = captures[0]

        actual = get_except_identifiers(func_def)
        expected = ['ValueErrorF', 'Exception']

        self.assertEqual(actual, expected)


if __name__ == '__main__':
    unittest.main()<|MERGE_RESOLUTION|>--- conflicted
+++ resolved
@@ -1,20 +1,13 @@
 import unittest
 
 from miner_py_utils import (Slices,
-<<<<<<< HEAD
-                                         check_function_has_except_handler,
-                                         check_function_has_nested_try,
-                                         count_lines_of_function_body, get_try_slices, 
-                                         count_misplaced_bare_raise, count_broad_exception_raised, 
-                                         count_try_except_raise, count_raise, count_try_else, count_try_return, count_finally)
-=======
                             check_function_has_except_handler,
                             check_function_has_nested_try,
-                            count_lines_of_function_body, get_try_slices,
-                            count_misplaced_bare_raise, count_broad_exception_raised,
-                            count_try_except_raise, count_raise, count_try_else, count_try_return,
-                            get_raise_identifiers, get_except_identifiers)
->>>>>>> 53a7f48e
+                            count_lines_of_function_body, get_try_slices, 
+                            count_misplaced_bare_raise, count_broad_exception_raised, 
+                            count_try_except_raise, count_raise, count_try_else, count_try_return, 
+                            count_finally, get_raise_identifiers, get_except_identifiers)
+
 from tree_sitter_lang import QUERY_FUNCTION_DEF, parser
 
 
@@ -499,7 +492,6 @@
 
         self.assertEqual(actual, expected)
 
-<<<<<<< HEAD
         def test_count_try_finally(self):
             code = b'''
             def divide(x, y):
@@ -523,21 +515,6 @@
 
             self.assertEqual(actual, expected)
 
-=======
-class TestExceptQueries(unittest.TestCase):
-    def test_get_except_identifiers_tuple(self):
-        code = b'''
-        def teste_func1():
-            try: 
-                print()
-            except (ValueError, ValueErrorF(0)):
-                pass
-            except (ValueError2, ValueError3(0)) as e:
-                pass'''
-
-        captures = QUERY_FUNCTION_DEF.captures(parser.parse(code).root_node)
-        func_def, _ = captures[0]
->>>>>>> 53a7f48e
 
         actual = get_except_identifiers(func_def)
         expected = ['ValueError', 'ValueErrorF', 'ValueError2', 'ValueError3']
