from collections import Counter
from miner_py_src.miner_py_utils import (
    count_except,
    count_raise,
    statement_couter,
    is_try_except_pass,
    is_generic_except,
    count_broad_exception_raised,
    count_try_except_raise,
    count_misplaced_bare_raise,
    count_try_else,
    count_try_return,
<<<<<<< HEAD
    count_finally
=======
    get_except_identifiers,
    get_raise_identifiers,
>>>>>>> 53a7f48e
)
from tqdm import tqdm
from tree_sitter.binding import Node
from miner_py_src.miner_py_utils import QUERY_TRY_STMT, QUERY_EXCEPT_CLAUSE


class FileStats:
    num_files = 0
    num_functions = 0
    files_try_except = set()
    files_try_pass = set()
    files_generic_except = set()
    func_try_except = set()
    func_try_pass = set()
    func_generic_except = set()
    func_has_except_handler = set()
    func_has_nested_try = set()

    def metrics(self, func_def: Node, file_path: str):
        if len(QUERY_TRY_STMT.captures(func_def)) != 0:
            self.files_try_except.add(file_path)

        captures_except = QUERY_EXCEPT_CLAUSE.captures(func_def)

        for except_clause, _ in captures_except:
            self.func_try_except.add(f"{file_path}:{func_def.id}")
            if is_try_except_pass(except_clause):
                self.func_try_pass.add(f"{file_path}:{func_def.id}")
                self.files_try_pass.add(file_path)
            if is_generic_except(except_clause):
                tqdm.write(f"{file_path}:{func_def.id}")
                self.files_generic_except.add(file_path)
                self.func_generic_except.add(f"{file_path}:{func_def.id}")

    def __str__(self) -> str:
        return (
            f"\n---------------- try-except STATS -----------------\n"
            f"# try-except found:                   {len(self.func_try_except)}\n"
            f"% try-except per file:                {(len(self.files_try_except) / self.num_files) * 100:.2f}%\n"
            f"% try-except per function definition: {(len(self.func_try_except) / max(self.num_functions, 1)) * 100:.2f}%\n"
            f"\n--------------- bad practice STATS ----------------\n"
            f"# try-pass:                           {len(self.func_try_pass)}\n"
            f"% try-pass per file:                  {(len(self.files_try_pass) / self.num_files) * 100:.2f}%\n"
            f"% try-pass per function definition:   {(len(self.func_try_pass) / max(self.num_functions, 1)) * 100:.2f}%\n"
            f"# generic exception handling:         {len(self.func_generic_except)}\n"
            f"# generic exception per file:         {(len(self.files_generic_except) / self.num_files) * 100:.2f}%\n"
            f"# generic exception per function definition: {(len(self.func_generic_except) / max(self.num_functions, 1)) * 100:.2f}%\n"
        )

    def get_metrics(self, func_def: Node):
        """
        Return a list of exception handling metrics in the following order: try-except clauses,
            try-pass, generic-except
        """
        n_try_except, n_try_pass, n_generic_except = 0, 0, 0

        captures_except = QUERY_EXCEPT_CLAUSE.captures(func_def)

        n_captures_broad_raise = count_broad_exception_raised(func_def)

        n_captures_try_except_raise = count_try_except_raise(func_def)

        n_captures_misplaced_bare_raise = count_misplaced_bare_raise(func_def)

        n_raise = count_raise(func_def)

        n_try_else = count_try_else(func_def)

        n_try_return = count_try_return(func_def)

<<<<<<< HEAD
        captures_except_ident = QUERY_EXCEPT_IDENTIFIER.captures(func_def)       

        n_finally = count_finally(func_def) 
    
=======
        captures_except_ident = get_except_identifiers(func_def)
>>>>>>> 53a7f48e

        captures_raise_ident = get_raise_identifiers(func_def)

        except_block = list(map(lambda x: x[0].text.decode('utf-8'), captures_except))
        for except_clause, _ in captures_except:
            n_try_except += 1
            if is_try_except_pass(except_clause):
                n_try_pass += 1
            if is_generic_except(except_clause):
                # tqdm.write(f"{file_path}:{func_def.id}")
                n_generic_except += 1
<<<<<<< HEAD
        
        str_except_identifiers = ""
        for ident, _ in captures_except_ident:
            str_except_identifiers = " ".join([str_except_identifiers, ident.text.decode("utf-8")])
                


        return [
            n_try_except,
            n_try_pass,
            n_finally,
            n_generic_except,
            n_raise,
            n_captures_broad_raise,
            n_captures_try_except_raise,
            n_captures_misplaced_bare_raise,
            n_try_else,
            n_try_return,
            str_except_identifiers
        ]
=======

        str_except_identifiers = " ".join(captures_except_ident)
        str_raise_identifiers = " ".join(captures_raise_ident)

        return {
            "n_try_except": n_try_except,
            "n_try_pass": n_try_pass,
            "n_generic_except": n_generic_except,
            "n_raise": n_raise,
            "n_captures_broad_raise": n_captures_broad_raise,
            "n_captures_try_except_raise": n_captures_try_except_raise,
            "n_captures_misplaced_bare_raise": n_captures_misplaced_bare_raise,
            "n_try_else": n_try_else,
            "n_try_return": n_try_return,
            "str_except_identifiers": str_except_identifiers,
            "str_raise_identifiers": str_raise_identifiers,
            "except_block": except_block,
        }
>>>>>>> 53a7f48e


class TBLDStats:
    functions_count = 0
    try_num_eq_1 = 0
    try_num_lt_eq_2 = 0
    tokens_count = 0
    num_max_tokens = 0
    statements_count = 0
    num_max_statement = 0
    unique_tokens = Counter()
    function_tokens_acc = 0

    def increment_try_stats(self, try_count):
        if try_count == 1:
            self.try_num_eq_1 += 1
        elif try_count >= 2:
            self.try_num_lt_eq_2 += 1

    def __str__(self) -> str:
        stats_str = (
            "-------- TBLD STATS --------\n"
            f"#Python methods   {self.functions_count}\n"
            f"#TryNum=1         {self.try_num_eq_1}\n"
            f"#TryNum≥2         {self.try_num_lt_eq_2}\n"
            f"#MaxTokens        {self.num_max_tokens}\n"
            f"#AverageTokens    {self.tokens_count / self.functions_count if self.functions_count != 0 else 0:.2f}\n"
            f"#MaxStatements    {self.num_max_statement}\n"
            f"#AverageStatement {(self.statements_count / self.functions_count) if self.functions_count != 0 else 0:.2f}\n"
            f"#UniqueTokens     {len(self.unique_tokens)}\n"
            "-------- Top 10 Unique Tokens Ranking --------\n"
        )

        unique_ranking_str = "".join(
            [
                f"{key} - {value}" + "\n"
                for key, value in self.unique_tokens.most_common()[:10]
            ]
        )
        return stats_str + unique_ranking_str


class CBGDStats:
    functions_count = 0
    except_num_eq_1 = 0
    except_num_lt_eq_2 = 0
    tokens_count_source = 0
    tokens_count_target = 0
    num_max_tokens_source = 0
    num_max_tokens_target = 0
    statements_count = 0
    num_max_statement = 0
    unique_tokens = Counter()
    function_tokens_source_acc = 0
    function_tokens_target_acc = 0

    current_num_tokens = 0

    def reset(self):
        self.num_max_tokens_source = max(
            self.num_max_tokens_source, self.function_tokens_source_acc
        )
        self.tokens_count_source += self.function_tokens_source_acc
        self.function_tokens_source_acc = 0

        self.num_max_tokens_target = max(
            self.num_max_tokens_target, self.function_tokens_target_acc
        )
        self.tokens_count_target += self.function_tokens_target_acc
        self.function_tokens_target_acc = 0

    def increment_except_stats(self, function_def: Node):
        except_count = count_except(function_def)
        if except_count == 1:
            self.except_num_eq_1 += 1
        elif except_count >= 2:
            self.except_num_lt_eq_2 += 1

    def increment_function_counter(self):
        self.functions_count += 1

    def increment_statements_counter(self, function_def: Node):
        num_statements = statement_couter(function_def)
        self.statements_count += num_statements
        self.num_max_statement = max(self.num_max_statement, num_statements)

    def increment_current_num_tokens(self, num_tokens):
        self.current_num_tokens = num_tokens

    def move_current_num_tokens_source(self):
        self.function_tokens_source_acc += self.current_num_tokens
        self.current_num_tokens = 0

    def move_current_num_tokens_target(self):
        self.function_tokens_target_acc += self.current_num_tokens
        self.current_num_tokens = 0

    def __str__(self) -> str:
        stats_str = (
            "-------- CBGD STATS --------\n"
            f"#Try-catch pairs         {self.functions_count}\n"
            f"#ExceptNum=1             {self.except_num_eq_1}\n"
            f"#ExceptNum≥2             {self.except_num_lt_eq_2}\n"
            f"#MaxTokens of Source     {self.num_max_tokens_source}\n"
            f"#AverageTokens of Source {self.tokens_count_source / self.functions_count if self.functions_count != 0 else 0:.2f}\n"
            f"#MaxTokens of Target     {self.num_max_tokens_target}\n"
            f"#AverageTokens of Target {self.tokens_count_target / self.functions_count if self.functions_count != 0 else 0:.2f}\n"
            f"#UniqueTokens            {len(self.unique_tokens)}\n"
            "-------- Top 10 Unique Tokens Ranking --------\n"
        )

        unique_ranking_str = "".join(
            [
                f"{key} - {value}" + "\n"
                for key, value in self.unique_tokens.most_common()[:10]
            ]
        )
        return stats_str + unique_ranking_str<|MERGE_RESOLUTION|>--- conflicted
+++ resolved
@@ -10,12 +10,9 @@
     count_misplaced_bare_raise,
     count_try_else,
     count_try_return,
-<<<<<<< HEAD
-    count_finally
-=======
+    count_finally,
     get_except_identifiers,
-    get_raise_identifiers,
->>>>>>> 53a7f48e
+    get_raise_identifiers
 )
 from tqdm import tqdm
 from tree_sitter.binding import Node
@@ -86,14 +83,11 @@
 
         n_try_return = count_try_return(func_def)
 
-<<<<<<< HEAD
-        captures_except_ident = QUERY_EXCEPT_IDENTIFIER.captures(func_def)       
+        #captures_except_ident = QUERY_EXCEPT_IDENTIFIER.captures(func_def)       
 
         n_finally = count_finally(func_def) 
     
-=======
         captures_except_ident = get_except_identifiers(func_def)
->>>>>>> 53a7f48e
 
         captures_raise_ident = get_raise_identifiers(func_def)
 
@@ -105,28 +99,6 @@
             if is_generic_except(except_clause):
                 # tqdm.write(f"{file_path}:{func_def.id}")
                 n_generic_except += 1
-<<<<<<< HEAD
-        
-        str_except_identifiers = ""
-        for ident, _ in captures_except_ident:
-            str_except_identifiers = " ".join([str_except_identifiers, ident.text.decode("utf-8")])
-                
-
-
-        return [
-            n_try_except,
-            n_try_pass,
-            n_finally,
-            n_generic_except,
-            n_raise,
-            n_captures_broad_raise,
-            n_captures_try_except_raise,
-            n_captures_misplaced_bare_raise,
-            n_try_else,
-            n_try_return,
-            str_except_identifiers
-        ]
-=======
 
         str_except_identifiers = " ".join(captures_except_ident)
         str_raise_identifiers = " ".join(captures_raise_ident)
@@ -144,8 +116,8 @@
             "str_except_identifiers": str_except_identifiers,
             "str_raise_identifiers": str_raise_identifiers,
             "except_block": except_block,
+            "n_finally": n_finally
         }
->>>>>>> 53a7f48e
 
 
 class TBLDStats:
