--- conflicted
+++ resolved
@@ -17,43 +17,8 @@
 NEWLINE_STR = f"<{token.tok_name[token.NEWLINE]}> "
 
 
-<<<<<<< HEAD
-class TBLDStats:
-    functions_count = 0
-    try_num_eq_1 = 0
-    try_num_lt_eq_2 = 0
-    tokens_count = 0
-    num_max_tokens = 0
-    statements_count = 0
-    num_max_statement = 0
-    # TODO UniqT
-
-    function_tokens_acc = 0
-
-    def increment_try_stats(self, try_count):
-        if try_count == 1:
-            self.try_num_eq_1 += 1
-        elif try_count >= 2:
-            self.try_num_lt_eq_2 += 1
-
-    def __str__(self) -> str:
-        return (
-            "-------- STATS --------\n"
-            f"#Python methods\t{self.functions_count}\n"
-            f"#TryNum=1\t{self.try_num_eq_1}\n"
-            f"#TryNum>=2\t{self.try_num_lt_eq_2}\n"
-            f"#MaxT\t{self.num_max_tokens}\n"
-            f"#AvgT\t{self.tokens_count / self.functions_count if self.functions_count != 0 else 0}\n"
-            f"#MaxS\t{self.num_max_statement}\n"
-            f"#AvgS\t{(self.statements_count / self.functions_count) if self.functions_count != 0 else 0}\n"
-        )
-
-
-class TryDatasetGenerator:
-=======
 class TryDatasetGenerator():
 
->>>>>>> 089350a1
     def __init__(self, func_defs: List[ast.FunctionDef]) -> None:
         self.func_defs = func_defs
         self.stats = TBLDStats()
