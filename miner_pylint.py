from subprocess import PIPE, run, call
import pandas as pd
import pathlib
import os
import shutil
import json
import psycopg2


from typing import List
from tqdm import tqdm

from pydriller import Git
from utils import create_logger
from miner_py_src.tree_sitter_lang import parser as tree_sitter_parser
from miner_py_src.call_graph import CFG, generate_cfg
from tree_sitter.binding import Node
from miner_py_src.stats import FileStats
from miner_py_src.exceptions import FunctionDefNotFoundException

from miner_py_src.miner_py_utils import (
    check_function_has_except_handler,
    check_function_has_nested_try,
    check_function_has_try,
    count_lines_of_function_body,
    get_function_defs,
    get_function_def,
    is_try_except_pass,
    is_bad_exception_handling,
    get_function_literal
)

logger = create_logger("exception_miner", "exception_miner.log")


def fetch_gh(projects, dir = 'projects/py/'):
    for index,row in projects.iterrows():
        project = row['name']
        try:
            path = os.path.join(os.getcwd(), dir, project)
            git_cmd = "git clone {}.git --recursive {}".format(row['repo'], path)
            call(git_cmd, shell=True)
            logger.warning("EH MINING: cloned project")
        except Exception as e:
            logger.warning(f"EH MINING: error cloing project {project} {e}")


def fetch_repositories(project):

    # projects = pd.read_csv("projects.csv", sep=",")
    # for index, row in projects.iterrows():
    # repo = Repository(row['repo'], clone_repo_to="projects")
    # for commit in Repository(row['repo'], clone_repo_to="projects").traverse_commits():
    # project = row["name"]

    if not os.path.exists("output/pytlint"):
        os.mkdir("output/pytlint")

    if not os.path.exists(f"output/pytlint/{project}"):
        os.mkdir(f"output/pytlint/{project}")

    try:
        path = os.path.join(os.getcwd(), "projects/py", project)
        # git_cmd = "git clone {}.git --recursive {}".format(row["repo"], path)
        # call(git_cmd, shell=True)
        logger.warning("Exception Miner: Before init git repo: {}".format(project))
        gr = Git(path)
        logger.warning("Exception Miner: After init git repo: {}".format(project))

        files = [
            f
            for f in gr.files()
            if pathlib.Path(rf"{f}").suffix == ".py" and not os.path.islink(f)
        ]

        return files

    except Exception as ex:
        logger.warning(
            "Exception Miner: error in project: {}, error: {}".format(
                project, str(ex))
        )


def collect_smells(files, project):
    for file in tqdm(files):
        if pathlib.Path(file).suffix == ".py":
            output_path = os.path.join(
                "output/files/{}".format(project), os.path.basename(file)
            )
            try:
                command = "pylint {0} -v --output {1} --output-format json --disable=all --enable {2}".format(
                    file,
                    f"output/pytlint/{project}/{os.path.basename(file)}.json",
                    "exceptions",
                    # "E0701,E0702,E0704,E0710,E0711,E0712,W0702,W0718,W0705,W0706,W0707,W0711,W0715,W0716,W0719",
                    # os.path.dirname(file),
                    # os.path.basename(file),
                )
                run([command], shell=True, executable="/bin/bash", stdout=PIPE)

                # open json file a get if there is empty list, if empty list, delete file, if not empty list, keep file:
                with open(
                    f"output/pytlint/{project}/{os.path.basename(file)}.json", "r"
                ) as json_file:
                    data = json.load(json_file)
                    if data == []:
                        os.remove(
                            f"output/pytlint/{project}/{os.path.basename(file)}.json"
                        )

            except Exception as ex:
                tqdm.write(
                    "###### Error!!! in project {0} and file: {1}. exception: ##########".format(
                        project, file, str(ex)
                    )
                )


def __get_method_name(node): #-> str | None:
    for child in node.children:
        if child.type == 'identifier':
            return child.text.decode("utf-8")


def collect_parser(files, project_name, project_src_base):

    df = pd.DataFrame(
        columns=["file", "function", "func_body", "n_try_except", "n_try_pass", "n_finally",
                 "n_generic_except", "n_raise", "n_captures_broad_raise", "n_captures_try_except_raise", "n_captures_misplaced_bare_raise",
                 "n_try_else", "n_try_return", "str_except_identifiers", "str_raise_identifiers", "str_except_block", "str_uncaught_exceptions"]
    )

    file_stats = FileStats()
    pbar = tqdm(files)
    func_defs: List[str] = []  # List[Node] = []
    for file_path in pbar:
        pbar.set_description(f"Processing {str(file_path)[-40:].ljust(40)}")

        with open(file_path, "rb") as file:
            try:
                content = file.read()
            except UnicodeDecodeError as ex:
                tqdm.write(
                    f"###### UnicodeDecodeError Error!!! file: {file_path}.\n{str(ex)}"
                )
                continue
        try:
            tree = tree_sitter_parser.parse(content)
        except SyntaxError as ex:
            tqdm.write(
                f"###### SyntaxError Error!!! file: {file_path}.\n{str(ex)}")
        else:
            captures = get_function_defs(tree)
            for child in captures:
                # print("Function: ", __get_method_name(child))
                function_identifier = __get_method_name(child)
                if function_identifier is None:
                    raise FunctionDefNotFoundException(
                        f'Function identifier not found:\n {child.text}')

                func_defs.append(function_identifier)
                file_stats.metrics(child, file_path)
                metrics = file_stats.get_metrics(child)
                df = pd.concat(
                    [
                        pd.DataFrame(
                            [{
                                "file": file_path,
                                "function": __get_method_name(child),
                                "func_body": child.text.decode("utf-8"),
                                **metrics,
                                'str_uncaught_exceptions': ''
                            }],
                            columns=df.columns,
                        ),
                        df,
                    ],
                    ignore_index=True,
                )
    file_stats.num_files += len(files)
    file_stats.num_functions += len(func_defs)

    logger.warning(f"before call graph...")

    call_graph = generate_cfg(project_name, project_src_base, os.path.normpath(
        f"projects/py/{project_name}"))

    catch_nodes = {}
    raise_nodes = {}
    for func_name in call_graph.keys():
        if not func_name.startswith('...'):
            continue  # skip external libraries

        names = func_name[3:].split('.')
        if len(names) == 1:
            continue  # skip built-in functions


        module_path = '/'.join(names[0:-1])
        func_identifier = names[-1]

        query = df[(df['file'].str.contains(module_path) &
                    df['function'].str.fullmatch(func_identifier))]

        if query.empty:
            continue

        if query.iloc[0]['str_raise_identifiers']:
            raise_nodes[func_name] = query.iloc[0]['str_raise_identifiers'].split(
                ' ')
        if query.iloc[0]['str_except_identifiers']:
            catch_nodes[func_name] = query.iloc[0]['str_except_identifiers'].split(
                ' ')
            
    call_graph_cfg = CFG(call_graph, catch_nodes)
    logger.warning(f"before parse the nodes from call graph...")

    for func_name, raise_types in raise_nodes.items():
        # func_file_raise, func_identifier_raise = func_name_raise.split(':')
        cfg_uncaught_exceptions = call_graph_cfg.get_uncaught_exceptions(
            func_name, raise_types)
        if cfg_uncaught_exceptions == {}:
            continue

        for f_full_identifier, uncaught_exceptions in cfg_uncaught_exceptions.items():
            module_path, func_identifier = ('', '')
            names = f_full_identifier.split('.')
            if len(names) == 1:
                func_identifier = names[0]
            else:
                module_path = names[0]
                func_identifier = names[-1]

            query = df[(df['file'].str.contains(module_path) &
                        df['function'].str.fullmatch(func_identifier))]

            if query.empty:
                continue

            idx = int(query.iloc[0].name)

            for uncaught_exception in uncaught_exceptions:
                old_value = str(
                    df.iloc[idx, df.columns.get_loc('str_uncaught_exceptions')])

                # append uncaught exception
                df.iloc[idx, df.columns.get_loc(
                    'str_uncaught_exceptions')] = (old_value + f' {func_name}:{uncaught_exception}').strip()

    # func_defs_try_except = [
    #     f for f in func_defs if check_function_has_except_handler(f)
    # ]  # and not check_function_has_nested_try(f)    ]

    # func_defs_try_pass = [f for f in func_defs if is_try_except_pass(f)]
    os.makedirs("output/parser/", exist_ok=True)
    logger.warning(f"Before write to csv: {df.shape}")
    df.to_csv(f"output/parser/{project_name}_stats.csv", index=False)


if __name__ == "__main__":
    #projects = ["flask"]  # ["django", "flask", "pytorch", "pandas"]
    projects = pd.read_csv("projects_py.csv", sep=",")
<<<<<<< HEAD
    fetch_gh(projects=projects)
=======
    # fetch_gh(projects=projects)
>>>>>>> 7a1678bc
    for index,row in projects.iterrows():
        files = fetch_repositories(row['name'])
        # collect_smells(files, project)
        collect_parser(files, row['name'], row['base'])<|MERGE_RESOLUTION|>--- conflicted
+++ resolved
@@ -261,11 +261,7 @@
 if __name__ == "__main__":
     #projects = ["flask"]  # ["django", "flask", "pytorch", "pandas"]
     projects = pd.read_csv("projects_py.csv", sep=",")
-<<<<<<< HEAD
     fetch_gh(projects=projects)
-=======
-    # fetch_gh(projects=projects)
->>>>>>> 7a1678bc
     for index,row in projects.iterrows():
         files = fetch_repositories(row['name'])
         # collect_smells(files, project)
